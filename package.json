--- conflicted
+++ resolved
@@ -852,16 +852,12 @@
         {
           "id": "vscode-deephaven_viewContainer_list",
           "title": "Deephaven",
-<<<<<<< HEAD
-          "icon": "images/dh-community-on-dark-128.svg"
+          "icon": "images/dh-logo-28.svg"
         },
         {
           "id": "vscode-deephaven_viewContainer_detail",
           "title": "Deephaven Detail",
           "icon": "$(server-process)"
-=======
-          "icon": "images/dh-logo-28.svg"
->>>>>>> f5296e50
         }
       ]
     },
